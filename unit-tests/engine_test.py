#!/usr/bin/env python
##############################################################################
# (c) Crown copyright 2018 Met Office. All rights reserved.
# The file LICENCE, distributed with this code, contains details of the terms
# under which the code may be used.
##############################################################################
"""
Ensures the 'engine' module functions as expected.
"""
from pathlib import Path
import tempfile
from typing import List

from stylist.engine import CheckEngine
from stylist.issue import Issue
from stylist.source import SourceTree
from stylist.style import Style


class _StyleHarness(Style):
    def __init__(self) -> None:
        super().__init__()
        self.seen: List[SourceTree] = []

    def check(self, program: SourceTree) -> List[Issue]:
        self.seen.append(program)
        return super(_StyleHarness, self).check(program)


def test_all_styles() -> None:
    """
    Checks the rules for each registered style see the checked program.
    """
    with tempfile.NamedTemporaryFile(suffix='.f90', mode='wt') as handle:
        print('module teapot\nend module teapot\n', file=handle)
        handle.seek(0)

        styles = [_StyleHarness(), _StyleHarness()]
<<<<<<< HEAD
        unit_under_test = CheckEngine(styles)
        unit_under_test.check(handle.name)
=======
        unit_under_test = stylist.engine.CheckEngine(styles)
        unit_under_test.check(Path(handle.name))
>>>>>>> a26155c3

        assert [program.get_text() for program in styles[0].seen] \
            == ['module teapot\nend module teapot\n\n']
        assert [program.get_text() for program in styles[1].seen] \
            == ['module teapot\nend module teapot\n\n']<|MERGE_RESOLUTION|>--- conflicted
+++ resolved
@@ -36,13 +36,8 @@
         handle.seek(0)
 
         styles = [_StyleHarness(), _StyleHarness()]
-<<<<<<< HEAD
         unit_under_test = CheckEngine(styles)
-        unit_under_test.check(handle.name)
-=======
-        unit_under_test = stylist.engine.CheckEngine(styles)
         unit_under_test.check(Path(handle.name))
->>>>>>> a26155c3
 
         assert [program.get_text() for program in styles[0].seen] \
             == ['module teapot\nend module teapot\n\n']
