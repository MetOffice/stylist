#!/usr/bin/env python
##############################################################################
# (c) Crown copyright 2019 Met Office. All rights reserved.
# The file LICENCE, distributed with this code, contains details of the terms
# under which the code may be used.
##############################################################################
"""
Manages source code in various flavours.
"""
<<<<<<< HEAD
from abc import ABCMeta, abstractmethod
=======
from abc import ABC, abstractmethod
>>>>>>> feb599ae
from pathlib import Path
import re
from typing import (Generator,
                    Iterable,
                    List,
                    Optional,
                    TextIO,
                    Type,
                    Union)

import fparser.common.readfortran as readfortran  # type: ignore
import fparser.two.Fortran2003 as Fortran2003  # type: ignore
from fparser.two.parser import ParserFactory  # type:ignore
from fparser.two.utils import FparserException  # type: ignore

from stylist import StylistException


class SourceText(ABC):
    """
    Handles source code at the text level. Makes use of the decorator pattern
    to perform text level preprocessing.
    """
    @abstractmethod
    def get_text(self) -> str:
        """
        Gets the source file as a string.
        """
        raise NotImplementedError()


class SourceFileReader(SourceText):
    """
    Reads text source from a file.
    """
<<<<<<< HEAD
    def __init__(self, source_file: Union[TextIO, Path]) -> None:
=======
    def __init__(self, source_file: Union[IO[str], Path]) -> None:
>>>>>>> feb599ae
        """
        :param source_file: The file to examine.
        """
        if isinstance(source_file, Path):
<<<<<<< HEAD
            with source_file.open('rt') as handle:
                self._cache = handle.read()
=======
            self._cache = source_file.read_text()
>>>>>>> feb599ae
        else:
            self._cache = source_file.read()

    def get_text(self) -> str:
        return self._cache


class SourceStringReader(SourceText):
    """
    Reads text source from a string.
    """
    def __init__(self, source_string: str) -> None:
        """
        :param source_string: The source.
        """
        self._source_string = source_string

    def get_text(self) -> str:
        return self._source_string


class TextProcessor(SourceText, ABC):
    """
    Preprocessor decorators inherit from this. This is part of the decorator
    pattern.
    """
    def __init__(self, source: SourceText) -> None:
        """
        :param source: The source to be preprocessed.
        """
        self._source = source

    @staticmethod
    @abstractmethod
    def get_name() -> str:
        """
        Gets the name of the processing stage.
        """
        raise NotImplementedError()


class CPreProcessor(TextProcessor):
    """
    Strips out preprocessor directives.

    It is assumed that you want to syntax check all the Source so all
    conditional directives such as ``#ifdef`` are stripped out.
    """
    _CONDITIONAL_DIRECTIVE_PATTERN = re.compile(r'^(\s*)(#if(def|\s+)*)$',
                                                re.MULTILINE)
    _OTHER_DIRECTIVE_PATTERN = re.compile(r'^(\s*)(#.*)$', re.MULTILINE)

    @staticmethod
    def get_name() -> str:
        return "C preprocessor"

    def get_text(self) -> str:
        """
        :return: Source as text with preprocessor directives removed.
        """
        text = self._source.get_text()
        text = self._CONDITIONAL_DIRECTIVE_PATTERN.sub(r'\1// \2', text)
        text = self._OTHER_DIRECTIVE_PATTERN.sub(r'\1// \2', text)
        return text


class FortranPreProcessor(TextProcessor):
    """
    Strips out preprocessor directives.

    It is assumed that you want to syntax check all the Source so all
    conditional directives such as ``#ifdef`` are stripped out.
    """
    _CONDITIONAL_DIRECTIVE_PATTERN = re.compile(r'^(\s*)(#if(def|\s+)*)$',
                                                re.MULTILINE)
    _OTHER_DIRECTIVE_PATTERN = re.compile(r'^(\s*)(#.*)$', re.MULTILINE)

    @staticmethod
    def get_name() -> str:
        return "Fortran preprocessor"

    def get_text(self) -> str:
        """
        :return: Source as text with preprocessor directives removed.
        """
        text = self._source.get_text()
        text = self._CONDITIONAL_DIRECTIVE_PATTERN.sub(r'\1! \2', text)
        text = self._OTHER_DIRECTIVE_PATTERN.sub(r'\1! \2', text)
        return text


class PFUnitProcessor(TextProcessor):
    """
    Strips out pFUnit directives.
    """
    _DIRECTIVE_PATTERN = re.compile(r'^(\s*)(@\w+.*)$', re.MULTILINE)

    @staticmethod
    def get_name() -> str:
        return "pFUnit preprocessor"

    def get_text(self) -> str:
        """
        :return: Source as text with preprocessor directives removed.
        """
        text = self._source.get_text()
        text = self._DIRECTIVE_PATTERN.sub(r'\1! \2', text)
        return text


class SourceTree(ABC):
    """
    Abstract parent of all actual language  files.
    """
    def __init__(self, text: SourceText) -> None:
        """
        :param text: Source as text.
        """
        if not isinstance(text, SourceText):
            raise Exception('text argument must derive from SourceText.')

        self._text = text
        self._tree = None
        self._tree_error: Optional[str] = 'Not parsed yet'

    @staticmethod
    @abstractmethod
    def get_name() -> str:
        """
        Gets the name of the source tree type.
        """
        raise NotImplementedError()

    @abstractmethod
    def get_tree(self):
        """
        Gets a parse-tree representation of the source file.
        """
        raise NotImplementedError()

    @abstractmethod
    def get_tree_error(self) -> Optional[str]:
        """
        Gets any errors raised while building the parse tree.
        """
        raise NotImplementedError()

    def get_text(self) -> str:
        """
        :return: Original source text.
        """
        return self._text.get_text()


class FortranSource(SourceTree):
    """
    Holds a Fortran source file as both a text block and parse tree.
    """
    @staticmethod
    def get_name() -> str:
        return 'Fortran source'

    def get_tree(self) -> Optional[Fortran2003.Program]:
        """
        :return: Program unit object.
        """
        if not self._tree:
            # We don't use the tree directly. Instead we let all the decorators
            # have a go first.
            reader = readfortran.FortranStringReader(self._text.get_text(),
                                                     ignore_comments=False)
            # Pycharm complains about a type mismatch at this point but MyPy
            # doesn't.
            #
            fortran_parser: Type[Fortran2003.Program] \
                = ParserFactory().create(std='f2008')
            try:
                self._tree: Fortran2003.Program = fortran_parser(reader)
                self._tree_error = None
            except FparserException as ex:
                self._tree = None
                self._tree_error = str(ex)
        return self._tree

    def get_tree_error(self) -> Optional[str]:
        return self._tree_error

    def get_first_statement(self,
                            root: Optional[Fortran2003.Block] = None) \
            -> Fortran2003.StmtBase:
        """
        Gets the first "statement" part of the syntax tree or part thereof.

        :param root: Point in parse tree to start. If unspecified implies the
                     whole tree.
        """
        if not root:
            root = self._tree.content

        root = [root]

        while root:
            candidate = root.pop(0)
            if isinstance(candidate, Fortran2003.StmtBase):
                return candidate

            if isinstance(candidate, Fortran2003.BlockBase):
                root.extend(candidate.content)
            elif isinstance(candidate, Fortran2003.SequenceBase):
                root.extend(candidate.items)
            elif isinstance(candidate, Fortran2003.Comment):
                pass
            else:
                message = 'Unexpected candidate type: {0}'
                raise Exception(message.format(candidate.__class__.__name__))
        raise StylistException("Block without any statements.")

    def path(self,
             path: Union[Iterable, str],
             root: Optional[Fortran2003.Block] = None) \
            -> List[Fortran2003.Base]:
        """
        Gets the tree nodes at the given path.

        The path describes a route through the parse tree.

        :param path: a series of a node names either as a Python list object or
                     a '/' separated string.
        :param root: Starting point in the parse tree. If unspecified implies
                     the whole tree.
        :return: Tree nodes found.

        .. todo::
           This functionality might be provided by fparser at some point.
        """
        if isinstance(path, str):
            path = path.split('/')
        else:
            path = list(path)

        found: List[Fortran2003.Base] = []
        if root:
            next_candidates = root
        else:
            tree = self.get_tree()
            if tree is None:
                return []
            else:
                next_candidates = list(tree.content)

        while path:
            node_name = path.pop(0)
            node_class = eval('Fortran2003.' + node_name)

            candidates = next_candidates
            next_candidates = []
            while candidates:
                candidate = candidates.pop(0)
                candidate_name = candidate.__class__.__name__
                node_subclasses = node_class.subclass_names
                # Only allow comments to be considered if we are looking for
                # a comment.
                if not isinstance(node_class, Fortran2003.Comment):
                    if 'Comment' in node_subclasses:
                        node_subclasses.remove('Comment')

                if self._ast_match(candidate, node_class):
                    if not path:  # Bottom of the path
                        found.append(candidate)

                    if isinstance(candidate,
                                  Fortran2003.BlockBase):
                        next_candidates.extend(candidate.content)
                    elif isinstance(candidate,
                                    Fortran2003.SequenceBase):
                        next_candidates.extend(candidate.items)
                    elif isinstance(candidate,
                                    Fortran2003.StmtBase):
                        pass
                    elif isinstance(candidate,
                                    Fortran2003.Comment):
                        pass
                    else:
                        message = 'Unexpected candidate type: {0}'
                        raise Exception(message.format(candidate_name))
        return found

    def find_all(self,
                 find_node: Type[Fortran2003.Base],
                 root: Fortran2003.Base = None) \
            -> Generator[Fortran2003.Base, None, None]:
        """
        Gets all instances of the specified parse element below the root.

        The search descends the tree but that descent is terminated by a match.

        :param find_node: Parse tree node class to seek.
        :param root: Point in parse tree to start. If unspecified implies the
                     whole tree.
        :return: Matching nodes.

        .. todo::
           This functionality might be provided by fparser at some point.
        """
        if root:
            candidates = [root]
        else:
            tree = self.get_tree()
            if tree is None:
                return None
            else:
                candidates = list(tree.content)

        while candidates:
            candidate = candidates.pop(0)
            if self._ast_match(candidate, find_node):
                yield candidate
            else:  # If we found a thing we don't descend into it
                if isinstance(candidate, Fortran2003.BlockBase):
                    candidates.extend(candidate.content)
                elif isinstance(candidate,
                                Fortran2003.SequenceBase):
                    candidates.extend(candidate.items)
                else:
                    pass

    @staticmethod
    def _ast_match(candidate: Type[Fortran2003.Base],
                   sought_class: Type[Fortran2003.Base]) \
            -> bool:
        """
        Determines whether a node is a given type or a child thereof.
        """
        if candidate.__class__.__name__ == sought_class.__name__:
            return True

        considering = [sought_class]
        for consideration in considering:
            if candidate.__class__.__name__ == consideration.__name__:
                return True
            considering.extend([eval('Fortran2003.' + name)
                                for name in consideration.subclass_names])

        return False

    @staticmethod
    def print_tree(root: Fortran2003.Base,
                   indent: int = 0) -> None:
        """
        Dumps a textual representation of the tree to standard out.
        Intended for debug use.

        :param root: Point in parse tree to dump.
        :param indent: Spaces to prefix each line with.
        """
        # Argument "children" confuses Pycharm as it does not appear as
        # iterable even though it is. MyPy is not bothered.
        #
        for child in root:
            print(' ' * indent + child.__class__.__name__)
            if isinstance(child, Fortran2003.BlockBase):
                FortranSource.print_tree(child.content, indent+1)
            elif isinstance(child, Fortran2003.SequenceBase):
                FortranSource.print_tree(child.items, indent+1)


class CSource(SourceTree):
    """
    Holds a C/C++ source file as both a text block and parse tree.

    .. todo::
       This is just a stub to illustrate how it would be done. It is not
       useable.
    """
    @staticmethod
    def get_name() -> str:
        return "C source"

    def get_tree(self):
        raise NotImplementedError('C/C++ source is not supported yet.')

    def get_tree_error(self) -> Optional[str]:
        raise NotImplementedError('C/C++ source is not supported yet.')


class PlainText(SourceTree):
    """
    Holds a plain text file as though it were source.
    """
    @staticmethod
    def get_name() -> str:
        return "plain text"

    def get_tree(self) -> Generator[str, None, None]:
        """
        :return: File content line by line.
        """
        for line in self.get_text().splitlines():
            yield line

    def get_tree_error(self) -> Optional[str]:
        return None


class FilePipe:
    """
    Holds the chain of objects needed to understand a particular file
    extension.
    """
    def __init__(self,
                 parser: Type[SourceTree],
                 *preprocessors: Type[TextProcessor]) -> None:
        """
        :param parser: Underlying language parser.
        :param preprocessors: Any preprocessors to apply before parsing.
        """
        self.parser = parser
        self.preprocessors = preprocessors


class SourceFactory:
    """
    Manages the handling of source file. Knows what chains of objects are
    needed to handle each file extension.

    It is hard to lay down hard and fast rules about what should go in the
    default list of extensions. Language standards do not generally specify an
    extension since that is an OS level concept. Some filesystems do not use
    extensions at all.

    The default list is kept short and the two goals are "correctness" and
    "typicality".

    Correctness means not including a slew of extensions just because they
    happen to be used. Stick to ones which are "correct" in that they are
    well thought out.

    For instance it is not uncommon for people to use all sorts of extensions
    for Fortran which encodes the version of the language they are using.
    This is a poor idea as it leads to a proliferation of extension for no
    obvious gain. A file with an ``.f03`` extension may be coded using only
    Fortran 95 features.

    Instead we follow the convention that ``.f90`` means "free format" source
    while ``.f`` continues to mean "fixed format".

    On the other hand typicality means including the most commonly used
    extensions. That is why both ``.cc`` and ``.cpp`` are listed for C++
    source. Although ``.cc`` is the closest there is to an "official" extension
    ``.cpp`` is much more common.

    If your particular application needs to support some odd-ball extensions
    then it can use the ``add_extension(...)`` call.
    """
    _extension_map = {'f90': FilePipe(FortranSource),
                      'F90': FilePipe(FortranSource, FortranPreProcessor),
                      'f': FilePipe(FortranSource),
                      'F': FilePipe(FortranSource, FortranPreProcessor),
                      'c': FilePipe(CSource, CPreProcessor),
                      'h': FilePipe(CSource, CPreProcessor),
                      'cc': FilePipe(CSource, CPreProcessor),
                      'cpp': FilePipe(CSource, CPreProcessor)}

    @classmethod
    def add_extension(cls, extension: str, pipe: FilePipe) -> None:
        """
        Adds a mapping between source file extension and source handling
        classes.

        :param extension: File extension which identifies this chain.
        :param source: Underlying language parser.
        :param preprocessors: All preprocessors to apply before parsing.
        """
        if extension in cls._extension_map:
            raise Exception('Extension "{}" already mapped to a handler'
                            .format(extension))

        cls._extension_map[extension] = pipe

    @classmethod
    def get_extensions(cls) -> Iterable[str]:
        """
        Gets the file extensions recognised by the ``read_file()`` method.
        """
        return cls._extension_map.keys()

    @classmethod
<<<<<<< HEAD
    def read_file(cls, source_file: Union[TextIO, Path]) -> SourceTree:
=======
    def read_file(cls, source_file: Union[IO[str], Path]) -> SourceTree:
>>>>>>> feb599ae
        """
        Creates a Source object from a file.

        The file extension is used to determine the source type so this will
        not work on file-like objects which do not have a filename.
        """
        if isinstance(source_file, Path):
<<<<<<< HEAD
            filename = source_file
        else:
            filename = Path(source_file.name)

        ext = filename.suffix[1:]
        if ext not in cls._extension_map:
            message = f"Source file extension '{ext}' not in handler map"
=======
            extension = source_file.suffix[1:]
        else:
            extension = Path(source_file.name).suffix[1:]

        if extension not in cls._extension_map:
            message = f"Source file extension '{extension}' not in handler map"
>>>>>>> feb599ae
            raise Exception(message)

        chain = cls._extension_map[extension]
        reader: SourceText = SourceFileReader(source_file)
        # Decorate reader
        for handler_class in chain.preprocessors:
            reader = handler_class(reader)

        return chain.parser(reader)<|MERGE_RESOLUTION|>--- conflicted
+++ resolved
@@ -7,11 +7,7 @@
 """
 Manages source code in various flavours.
 """
-<<<<<<< HEAD
-from abc import ABCMeta, abstractmethod
-=======
 from abc import ABC, abstractmethod
->>>>>>> feb599ae
 from pathlib import Path
 import re
 from typing import (Generator,
@@ -47,21 +43,12 @@
     """
     Reads text source from a file.
     """
-<<<<<<< HEAD
     def __init__(self, source_file: Union[TextIO, Path]) -> None:
-=======
-    def __init__(self, source_file: Union[IO[str], Path]) -> None:
->>>>>>> feb599ae
         """
         :param source_file: The file to examine.
         """
         if isinstance(source_file, Path):
-<<<<<<< HEAD
-            with source_file.open('rt') as handle:
-                self._cache = handle.read()
-=======
             self._cache = source_file.read_text()
->>>>>>> feb599ae
         else:
             self._cache = source_file.read()
 
@@ -549,11 +536,7 @@
         return cls._extension_map.keys()
 
     @classmethod
-<<<<<<< HEAD
     def read_file(cls, source_file: Union[TextIO, Path]) -> SourceTree:
-=======
-    def read_file(cls, source_file: Union[IO[str], Path]) -> SourceTree:
->>>>>>> feb599ae
         """
         Creates a Source object from a file.
 
@@ -561,22 +544,13 @@
         not work on file-like objects which do not have a filename.
         """
         if isinstance(source_file, Path):
-<<<<<<< HEAD
             filename = source_file
         else:
             filename = Path(source_file.name)
 
-        ext = filename.suffix[1:]
-        if ext not in cls._extension_map:
-            message = f"Source file extension '{ext}' not in handler map"
-=======
-            extension = source_file.suffix[1:]
-        else:
-            extension = Path(source_file.name).suffix[1:]
-
+        extension = filename.suffix[1:]
         if extension not in cls._extension_map:
             message = f"Source file extension '{extension}' not in handler map"
->>>>>>> feb599ae
             raise Exception(message)
 
         chain = cls._extension_map[extension]
