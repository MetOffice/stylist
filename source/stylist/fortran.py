##############################################################################
# (c) Crown copyright 2019 Met Office. All rights reserved.
# The file LICENCE, distributed with this code, contains details of the terms
# under which the code may be used.
##############################################################################
"""
Rules relating to Fortran source.
"""
import re
from abc import ABCMeta, abstractmethod
from collections import defaultdict
from typing import Dict, List, Optional, Pattern, Sequence, Type, Union

import fparser.two.Fortran2003 as Fortran2003  # type: ignore
import fparser.two.Fortran2008 as Fortran2008  # type: ignore
from fparser.two.utils import (get_child as fp_get_child,  # type: ignore
                               walk as fp_walk)

from stylist.issue import Issue
from stylist.rule import Rule
from stylist.source import FortranSource


def _line(node: Fortran2003.Base) -> int:
    """
    Determines the source line on which a given node appears.

    Although the range of lines covered by a particular statement is available
    it doesn't seem to be possible to determine exactly which one a particular
    subsidiary part appears on. Therefore it is always the first line of the
    continuation block.
    """
    target = node
    while target.item is None:
        target = target.parent
    return target.item.span[0]


class FortranRule(Rule, metaclass=ABCMeta):
    """
    Parent for style rules pertaining to Fortran source.
    """

    def examine(self, subject: FortranSource) -> List[Issue]:
        """
        Base for rules which scruitinise the parse tree of Fortran source.

        :param subject: Source file to examine.
        :return: Issues found with the source.
        """
        issues = []
        if not isinstance(subject, FortranSource):
            description = 'Non-Fortran source passed to a Fortran rule'
            raise Exception(description)

        if not subject.get_tree():
            description = "Unable to perform {} as source didn't parse: {}"
            issues.append(Issue(description.format(self.__class__.__name__,
                                                   subject.get_tree_error())))
            return issues

        issues.extend(self.examine_fortran(subject))
        return issues

    @abstractmethod
    def examine_fortran(self, subject: FortranSource) -> List[Issue]:
        """
        Examines the provided Fortran source code object for an issue.

        :param subject: Source file to examine.
        :return: Issues found with the source.
        """
        raise NotImplementedError()


class FortranCharacterset(Rule):
    """
    Traps any characters which do not fall in the list of those allowed in
    Fortran source. This takes into account the fact that there is no
    restriction on what may appear in comments or strings.
    """
    _FORTRAN_LETTER = 'ABCDEFGHIJKLMNOPQRSTUVWXYZabcdefghijklmnopqrstuvwxyz'
    _FORTRAN_DIGIT = '0123456789'
    _FORTRAN_ALPHANUMERIC = _FORTRAN_LETTER + _FORTRAN_DIGIT + '_'
    _FORTRAN_SPECIALS = ' =+-*/\\()[]{},.:;!"%&~<>?\'`^|$#@'
    _FORTRAN_CHARACTERSET = _FORTRAN_ALPHANUMERIC + _FORTRAN_SPECIALS

    _APOSTROPHY = "'"
    _EXCLAMATION = '!'
    _NEWLINE = '\n'
    _QUOTE = '"'

    def examine(self, subject: FortranSource) -> List[Issue]:
        issues = []

        text = subject.get_text()
        index = 0
        line = 1
        state = 'code'
        while index < len(text):
            character = text[index]
            if state == 'code':
                if character == self._NEWLINE:
                    line += 1
                elif character == self._EXCLAMATION:
                    state = 'comment'
                elif character == self._APOSTROPHY:
                    state = 'apostraphystring'
                elif character == self._QUOTE:
                    state = 'quotestring'
                elif character in self._FORTRAN_CHARACTERSET:
                    pass
                else:
                    description = "Found character {char} " \
                                  + "not in Fortran character set"
                    description = description.format(char=repr(character))
                    issues.append(Issue(description, line=line))
            elif state == 'comment':
                if character == self._NEWLINE:
                    line += 1
                    state = 'code'
            elif state == 'apostraphystring':
                if character == self._APOSTROPHY:
                    state = 'code'
            elif state == 'quotestring':
                if character == self._QUOTE:
                    state = 'code'
            else:
                raise Exception('Parser in unknown state: ' + state)
            index += 1

        return issues


class MissingImplicit(FortranRule):
    """
    Catches cases where code blocks which could have an ``implicit`` statement
    don't.
    """

    def __init__(self,
                 require_everywhere: Optional[bool] = False) -> None:
        """
        :param require_everywhere: By default the rule checks only in places
            which require an ``implicit`` statement. Set this argument to check
            everywhere an ``implicit`` could exist.
        """
        self._require_everywhere = require_everywhere

    _NATURE_MAP: Dict[Type[Fortran2003.StmtBase], str] \
        = {Fortran2003.Program_Stmt: 'Program',
           Fortran2003.Module_Stmt: 'Module',
           Fortran2003.Subroutine_Stmt: 'Subroutine',
           Fortran2003.Function_Stmt: 'Function'}

    def examine_fortran(self, subject: FortranSource) -> List[Issue]:
        issues = []

        scope_units = subject.path('Program_Unit')
        if self._require_everywhere:
            scope_units.extend(subject.path(['Main_Program',
                                             'Internal_Subprogram_Part',
                                             'Internal_Subprogram']))
            scope_units.extend(subject.path(['Module',
                                             'Module_Subprogram_Part',
                                             'Module_Subprogram']))
        scope: Fortran2003.Block
        for scope in scope_units:
            scope_statement = subject.get_first_statement(root=scope)

            implication = subject.path(['Specification_Part',
                                        'Implicit_Part',
                                        'Implicit_Stmt'],
                                       root=scope.content[1:])
            if not implication:
                nature = MissingImplicit._NATURE_MAP[scope_statement.__class__]
                name = scope_statement.items[1]
                description = "{thing} '{name}' is missing " \
                              + "an implicit statement"
                description = description.format(thing=nature, name=name)
                issues.append(Issue(description, line=_line(scope_statement)))
        return issues


class MissingIntent(FortranRule):
    """
    Catches cases where a function or subroutine's dummy arguments don't
    have specified intent.
    """

    def examine_fortran(self, subject: FortranSource) -> List[Issue]:
        issues: List[Issue] = []
        scope_units: List[Fortran2003.Block] = []

        # get all subprograms (functions and subroutines) within programs
        scope_units.extend(subject.path(['Main_Program',
                                         'Internal_Subprogram_Part',
                                         'Internal_Subprogram']))

        # get all subprograms within modules
        scope_units.extend(subject.path(['Module',
                                         'Module_Subprogram_Part',
                                         'Module_Subprogram']))

        # get all naked subprograms
        scope_units.extend(subject.path(['Function_Subprogram']))
        scope_units.extend(subject.path(['Subroutine_Subprogram']))

        for scope in scope_units:
            # get initialisation statement and piece containing all type
            # declarations

            specs = None
            for part in scope.children:
                if type(part) in (Fortran2003.Function_Stmt,
                                  Fortran2003.Subroutine_Stmt):
                    stmt = part
                if type(part) == Fortran2003.Specification_Part:
                    specs = part
                    # we don't need to check the rest of the children
                    break

            # covert tree node into a python list
            dummy_arg_list = stmt.children[2]

            # initialise set in case empty
            dummy_args: List[str] = []
            if dummy_arg_list is not None:
                dummy_args = [arg.string.lower() for arg in
                              dummy_arg_list.children]

            if specs is not None:
                for spec in specs.children:
                    if spec.__class__ == Fortran2008.Type_Declaration_Stmt:

                        # check if type declaration has an intent
                        attributes = spec.children[1]
                        if attributes is not None:
                            for attribute in spec.children[1].children:
                                if attribute.__class__ == \
                                        Fortran2003.Intent_Attr_Spec:

                                    # if so, remove argument names from
                                    # dummy_args
                                    for arg in spec.children[2].children:
                                        arg_name = arg.children[
                                            0].string.lower()
                                        if arg_name in dummy_args:
                                            dummy_args.remove(arg_name)

            # get the type of block
            if type(scope) == Fortran2003.Subroutine_Subprogram:
                unit_type = 'subroutine'
            elif type(scope) == Fortran2003.Function_Subprogram:
                unit_type = 'function'

            # any remaining dummy arguments lack intent
            for arg in dummy_args:
                description = f'Dummy argument "{arg}" of {unit_type} "' \
                              f'{stmt.children[1].string}" is missing an ' \
                              f'"intent" statement'
                issues.append(Issue(description, line=_line(stmt)))

        return issues


class MissingOnly(FortranRule):
    """
    Catches cases where a "use" statement is present but has no "only" clause.
    """

    def __init__(self, ignore: Optional[List[str]] = None) -> None:
        """
        :param ignore: List of module names which are not required to have an
                       "only" clause.
        """
        if ignore is None:
            self._ignore = []
        else:
            self._ignore = ignore

    def examine_fortran(self, subject: FortranSource) -> List[Issue]:
        issues = []

        for statement in subject.find_all(Fortran2003.Use_Stmt):
            module = statement.items[2]
            onlies = statement.items[4]
            if str(module).lower() not in self._ignore:
                if onlies is None:
                    description = 'Usage of "{module}" without "only" clause.'
                    issues.append(Issue(description.format(module=module),
                                        line=_line(statement)))

        return issues


class IntrinsicModule(FortranRule):
    """
    Catches cases where an intrinsic module is used with the "intrinsic"
    keyword ommitted.
    """
    _INTRINSICS = ["iso_c_binding", "iso_fortran_env",
                   "ieee_exceptions", "ieee_arithmetic",
                   "ieee_features"]

    def examine_fortran(self, subject: FortranSource) -> List[Issue]:
        issues = []
        for statement in subject.find_all(Fortran2003.Use_Stmt):
            module = statement.items[2]
            if str(module).lower() in self._INTRINSICS:
                nature = statement.items[0]
                if nature is None or nature.string.lower() != 'intrinsic':
                    description = 'Usage of intrinsic module "{module}" ' \
                                  'without "intrinsic" clause.'
                    issues.append(Issue(description.format(module=module),
                                        line=_line(statement)))

        return issues


class LabelledDoExit(FortranRule):
    """
    Catches cases where a "do" construct is exited but not explicitly named.
    """

    def examine_fortran(self, subject: FortranSource) -> List[Issue]:
        issues = []

        for exit in subject.find_all(Fortran2003.Exit_Stmt):
            if exit.items[1] is None:
                issues.append(Issue('Usage of "exit" without label indicating '
                                    'which "do" construct is being exited '
                                    'from.',
                                    line=_line(exit)))

        # Above doesn't catch exits in inline if statements
        for statement in subject.find_all(Fortran2003.If_Stmt):
            action = statement.items[1]
            if type(action) == Fortran2003.Exit_Stmt and action.items[
                    1] is None:
                issues.append(Issue('Usage of "exit" without label indicating '
                                    'which "do" construct is being exited '
                                    'from.',
                                    line=_line(statement)))

        return issues


class MissingPointerInit(FortranRule):
    """
    Catches cases where a pointer is declared without being initialised.
    """
    def examine_fortran(self, subject: FortranSource) -> List[Issue]:
        issues: List[Issue] = []

        candidates: List[Fortran2003.Base] = []
        # Component variables
        candidates.extend(
            subject.find_all(Fortran2003.Data_Component_Def_Stmt))
        # Component Procedure
        candidates.extend(
            subject.find_all(Fortran2003.Proc_Component_Def_Stmt))
        # Procedure declaration
        candidates.extend(
            subject.find_all(Fortran2003.Procedure_Declaration_Stmt))
        # Variable declaration
        candidates.extend(
            subject.find_all(Fortran2003.Type_Declaration_Stmt))

        return_variable = ''
        for candidate in candidates:
            if isinstance(candidate,  # Is variable
                          (Fortran2003.Data_Component_Def_Stmt,
                           Fortran2003.Type_Declaration_Stmt)):
                if isinstance(candidate.parent.parent,
                              Fortran2003.Function_Subprogram):
                    # Is contained in a function
                    function_block: Fortran2003.Function_Subprogram \
                        = candidate.parent.parent
                    statement = None
                    for thing in function_block.children:
                        if isinstance(thing, Fortran2003.Function_Stmt):
                            statement = thing
                            break
                    if statement is None:
                        message = "Malformed parse tree: Function subprogram" \
                                  " without Function statement"
                        raise Exception(message)
                    suffix = statement.items[3]
                    if isinstance(suffix, Fortran2003.Suffix):
                        if isinstance(suffix.items[0], Fortran2003.Name):
                            # Is return variable
                            return_variable = str(suffix.items[0])

            problem = 'Declaration of pointer "{name}" without initialisation.'

            attributes = candidate.items[1]
            if attributes is None:
                continue
            cannon_attr = list(str(item).lower().replace(' ', '')
                               for item in attributes.items)
            argument_def = 'intent(in)' in cannon_attr \
                           or 'intent(out)' in cannon_attr \
                           or 'intent(inout)' in cannon_attr
            if 'pointer' in cannon_attr and not argument_def:
                for variable in candidate.items[2].items:
                    if isinstance(candidate,  # Is variable
                                  (Fortran2003.Data_Component_Def_Stmt,
                                   Fortran2003.Type_Declaration_Stmt)):
                        name = str(variable.items[0])
                        if name == return_variable:
                            continue  # Return variables cannot be initialised.
                        init = variable.items[3]
                        if init is None:
                            message = problem.format(name=name)
                            line_number = _line(candidate)
                            issues.append(Issue(message, line=line_number))
                    elif isinstance(candidate,  # Is procedure
                                    (Fortran2003.Proc_Component_Def_Stmt,
                                     Fortran2003.Procedure_Declaration_Stmt)):
                        name = str(variable)
                        if isinstance(variable, Fortran2003.Name):
                            line_number = _line(candidate)
                            message = problem.format(name=name)
                            issues.append(Issue(message, line=line_number))
                    else:
                        message \
                            = f"Unexpected source element: {repr(candidate)}"
                        raise Exception(message)

        issues.sort(key=lambda x: (x.filename, x.line, x.description))
        return issues


class KindPattern(FortranRule):
    """
    Ensures kind names match a specified pattern.
    """
    _ISSUE_TEMPLATE = "Kind '{kind}' found for {type} variable '{name}' does" \
                      " not fit the pattern /{pattern}/."

    def __init__(self, *,  # There are no positional arguments.
                 integer: Union[str, Pattern],
                 real: Union[str, Pattern]):
        """
        Patterns are set only for integer and real data types however Fortran
        supports many more. Logical and Complex for example. For those cases a
        default pattern of ".*" is used to accept anything.

        :param integer: Regular expression which integer kinds must match.
        :param real: Regular expression which real kinds must match.
        """
        self._patterns: Dict[str, Pattern] \
            = defaultdict(lambda: re.compile(r'.*'))
        if isinstance(integer, str):
            self._patterns['integer'] = re.compile(integer)
        else:
            self._patterns['integer'] = integer
        if isinstance(real, str):
            self._patterns['real'] = re.compile(real)
        else:
            self._patterns['real'] = real

    def examine_fortran(self, subject: FortranSource) -> List[Issue]:
        issues: List[Issue] = []

        candidates: List[Fortran2003.Base] = []
        # Component variables
        candidates.extend(
            subject.find_all(Fortran2003.Data_Component_Def_Stmt))
        # Component Procedure
        candidates.extend(
            subject.find_all(Fortran2003.Proc_Component_Def_Stmt))
        # Procedure declaration
        candidates.extend(
            subject.find_all(Fortran2003.Procedure_Declaration_Stmt))
        # Variable declaration
        candidates.extend(
            subject.find_all(Fortran2003.Type_Declaration_Stmt))

        for candidate in candidates:
            if isinstance(candidate,  # Is variable
                          (Fortran2003.Data_Component_Def_Stmt,
                           Fortran2003.Type_Declaration_Stmt)):
                type_spec: Fortran2003.Intrinsic_Type_Spec = candidate.items[0]
                kind_selector: Fortran2003.Kind_Selector = type_spec.items[1]

                if isinstance(kind_selector, Fortran2003.Kind_Selector):
                    data_type: str = type_spec.items[0].lower()
                    kind: str = kind_selector.string.strip('()')
                    match = self._patterns[data_type].match(kind)
                    if match is None:
                        entity_declaration = candidate.items[2]
                        message = self._ISSUE_TEMPLATE.format(
                            type=data_type,
                            kind=kind,
                            name=entity_declaration,
                            pattern=self._patterns[data_type].pattern)
                        issues.append(Issue(message,
                                            line=_line(candidate)))

        issues.sort(key=lambda x: (x.filename, x.line, x.description))
        return issues


class AutoCharArrayIntent(FortranRule):
    """
    Checks that all automatically assigned character arrays used as
    subroutine or function arguments have intent(in) to avoid writing
    outside the given array.
    """
    def _message(self, name, intent):
        return (f"Arguments of type character(*) must have intent IN, but "
                f"{name} has intent {intent}.")

    def examine_fortran(self, subject: FortranSource) -> List[Issue]:
        issues: List[Issue] = []

        # Collect all variable declarations
        declarations: List[Fortran2003.Type_Declaration_Stmt] = list(
            subject.find_all(Fortran2003.Type_Declaration_Stmt)
        )

        # keep only the ones in subroutines
        declarations = [
            declaration
            for declaration
            in declarations
            if isinstance(
                declaration.parent.parent,
                Fortran2003.Subroutine_Subprogram
            )
        ]

        for declaration in declarations:
            type_spec = declaration.items[0]
            # If not a character, no concern
            if not type_spec.items[0] == "CHARACTER":
                continue
            param_value = type_spec.items[1]
            # This might be a length selector, if so get the param value
            if isinstance(param_value, Fortran2003.Length_Selector):
                param_value = param_value.items[1]
            # If not an auto length, no concern
            if not param_value.string == "*":
                continue
            attr_spec_list = declaration.items[1]
            # If no attributes specified, no concern
            if attr_spec_list is None:
                continue
            # Get intent attr and not other attributes
            intent_attr = None
            for item in attr_spec_list.items:
                if isinstance(item, Fortran2003.Intent_Attr_Spec):
                    intent_attr = item
                    break
            # If no intent, no concern
            # Ensuring arguments specify intent should be enforced elsewhere
            if intent_attr is None:
                continue
            # Intent in, no concern
            if intent_attr.items[1].string == "IN":
                continue
            issues.append(Issue(
                self._message(
                    declaration.items[2].string,
                    intent_attr.items[1]
                ),
                line=_line(declaration)
            ))

        return issues


<<<<<<< HEAD
class NakedImmediate(FortranRule):
    """
    Checks that all immediate values have their kind specified.

    Checking of integers and reals are controlled separately so you can have
    one and not the other.
    """
    def __init__(self, integers: bool = True, reals: bool = True):
        self._integers = integers
        self._reals = reals

    def examine_fortran(self, subject: FortranSource) -> List[Issue]:
        issues: List[Issue] = []

        candidates: List[Fortran2003.Base] = []
        if self._integers:
            candidates.extend(fp_walk(subject.get_tree(),
                                      Fortran2003.Int_Literal_Constant))
        if self._reals:
            candidates.extend(fp_walk(subject.get_tree(),
                                      Fortran2003.Real_Literal_Constant))

        for constant in candidates:
            if constant.items[1] is None:
                if isinstance(constant.parent, Fortran2003.Assignment_Stmt):
                    name = str(fp_get_child(constant.parent, Fortran2003.Name))
                    message = f'Immediate value assigned to "{name}"' \
                              ' without kind'
                elif isinstance(constant.parent.parent,
                                (Fortran2003.Entity_Decl,
                                 Fortran2003.Component_Decl)):
                    name = str(fp_get_child(constant.parent.parent,
                                            Fortran2003.Name))
                    message = f'Immediate value assigned to "{name}"' \
                              ' without kind'
                else:
                    print(repr(constant.parent.parent))
                    message = 'Immediate value without "kind"'
                issues.append(Issue(message, line=_line(constant)))

=======
class ForbidUsage(FortranRule):
    """
    Checks that no attempt is made to use the specific module unless it is in
    one of the excepted modules.
    """
    def __init__(self,
                 name: str,
                 exceptions: Sequence[Union[str, Pattern]] = ()):
        """
        :param name: Name of module to forbid.
        :param exceptions: names (or name patterns) in which module may be
                           used.
        """
        self._forbidden_module = name
        self._exceptions: List[Pattern] = []
        for exception in exceptions:
            if isinstance(exception, Pattern):
                self._exceptions.append(exception)
            else:
                self._exceptions.append(re.compile(exception))

    def examine_fortran(self, subject: FortranSource) -> List[Issue]:
        issues: List[Issue] = []
        for module_statement in subject.find_all(Fortran2003.Module_Stmt):
            in_module = str(module_statement.items[1])
            for use in subject.find_all(Fortran2003.Use_Stmt,
                                        module_statement.parent):
                use_module = str(use.items[2])
                forbidden = (use_module == self._forbidden_module)
                for exception_pattern in self._exceptions:
                    forbidden = (forbidden
                                 and not exception_pattern.match(in_module))
                if forbidden:
                    message = f"Attempt to use forbidden module '{use_module}'"
                    issues.append(Issue(message, line=use.item.span[0]))
>>>>>>> 84453e74
        return issues<|MERGE_RESOLUTION|>--- conflicted
+++ resolved
@@ -572,7 +572,6 @@
         return issues
 
 
-<<<<<<< HEAD
 class NakedImmediate(FortranRule):
     """
     Checks that all immediate values have their kind specified.
@@ -613,7 +612,9 @@
                     message = 'Immediate value without "kind"'
                 issues.append(Issue(message, line=_line(constant)))
 
-=======
+        return issues
+
+
 class ForbidUsage(FortranRule):
     """
     Checks that no attempt is made to use the specific module unless it is in
@@ -649,5 +650,4 @@
                 if forbidden:
                     message = f"Attempt to use forbidden module '{use_module}'"
                     issues.append(Issue(message, line=use.item.span[0]))
->>>>>>> 84453e74
         return issues