##############################################################################
# (c) Crown copyright 2019 Met Office. All rights reserved.
# The file LICENCE, distributed with this code, contains details of the terms
# under which the code may be used.
##############################################################################
"""
Rules relating to Fortran source.
"""
import re
from abc import ABCMeta, abstractmethod
from collections import defaultdict
<<<<<<< HEAD
from typing import (Container, Dict, List, Optional, Pattern, Sequence, Type,
                    Union)
=======
from typing import Dict, List, Optional, Pattern, Sequence, Type, Union
>>>>>>> 84453e74

import fparser.two.Fortran2003 as Fortran2003  # type: ignore
import fparser.two.Fortran2008 as Fortran2008  # type: ignore
from fparser.two.utils import (get_child as fparser_get_child,  # type: ignore
                               walk as fparser_walk)

from stylist.issue import Issue
from stylist.rule import Rule
from stylist.source import FortranSource


class FortranRule(Rule, metaclass=ABCMeta):
    """
    Parent for style rules pertaining to Fortran source.
    """

    def examine(self, subject: FortranSource) -> List[Issue]:
        """
        Base for rules which scruitinise the parse tree of Fortran source.

        :param subject: Source file to examine.
        :return: Issues found with the source.
        """
        issues = []
        if not isinstance(subject, FortranSource):
            description = 'Non-Fortran source passed to a Fortran rule'
            raise Exception(description)

        if not subject.get_tree():
            description = "Unable to perform {} as source didn't parse: {}"
            issues.append(Issue(description.format(self.__class__.__name__,
                                                   subject.get_tree_error())))
            return issues

        issues.extend(self.examine_fortran(subject))
        return issues

    @abstractmethod
    def examine_fortran(self, subject: FortranSource) -> List[Issue]:
        """
        Examines the provided Fortran source code object for an issue.

        :param subject: Source file to examine.
        :return: Issues found with the source.
        """
        raise NotImplementedError()


class FortranCharacterset(Rule):
    """
    Traps any characters which do not fall in the list of those allowed in
    Fortran source. This takes into account the fact that there is no
    restriction on what may appear in comments or strings.
    """
    _FORTRAN_LETTER = 'ABCDEFGHIJKLMNOPQRSTUVWXYZabcdefghijklmnopqrstuvwxyz'
    _FORTRAN_DIGIT = '0123456789'
    _FORTRAN_ALPHANUMERIC = _FORTRAN_LETTER + _FORTRAN_DIGIT + '_'
    _FORTRAN_SPECIALS = ' =+-*/\\()[]{},.:;!"%&~<>?\'`^|$#@'
    _FORTRAN_CHARACTERSET = _FORTRAN_ALPHANUMERIC + _FORTRAN_SPECIALS

    _APOSTROPHY = "'"
    _EXCLAMATION = '!'
    _NEWLINE = '\n'
    _QUOTE = '"'

    def examine(self, subject: FortranSource) -> List[Issue]:
        issues = []

        text = subject.get_text()
        index = 0
        line = 1
        state = 'code'
        while index < len(text):
            character = text[index]
            if state == 'code':
                if character == self._NEWLINE:
                    line += 1
                elif character == self._EXCLAMATION:
                    state = 'comment'
                elif character == self._APOSTROPHY:
                    state = 'apostraphystring'
                elif character == self._QUOTE:
                    state = 'quotestring'
                elif character in self._FORTRAN_CHARACTERSET:
                    pass
                else:
                    description = "Found character {char} " \
                                  + "not in Fortran character set"
                    description = description.format(char=repr(character))
                    issues.append(Issue(description, line=line))
            elif state == 'comment':
                if character == self._NEWLINE:
                    line += 1
                    state = 'code'
            elif state == 'apostraphystring':
                if character == self._APOSTROPHY:
                    state = 'code'
            elif state == 'quotestring':
                if character == self._QUOTE:
                    state = 'code'
            else:
                raise Exception('Parser in unknown state: ' + state)
            index += 1

        return issues


class MissingImplicit(FortranRule):
    """
    Catches cases where code blocks which could have an ``implicit`` statement
    don't.
    """

    def __init__(self,
                 require_everywhere: Optional[bool] = False) -> None:
        """
        :param require_everywhere: By default the rule checks only in places
            which require an ``implicit`` statement. Set this argument to check
            everywhere an ``implicit`` could exist.
        """
        self._require_everywhere = require_everywhere

    _NATURE_MAP: Dict[Type[Fortran2003.StmtBase], str] \
        = {Fortran2003.Program_Stmt: 'Program',
           Fortran2003.Module_Stmt: 'Module',
           Fortran2003.Subroutine_Stmt: 'Subroutine',
           Fortran2003.Function_Stmt: 'Function'}

    def examine_fortran(self, subject: FortranSource) -> List[Issue]:
        issues = []

        scope_units = subject.path('Program_Unit')
        if self._require_everywhere:
            scope_units.extend(subject.path(['Main_Program',
                                             'Internal_Subprogram_Part',
                                             'Internal_Subprogram']))
            scope_units.extend(subject.path(['Module',
                                             'Module_Subprogram_Part',
                                             'Module_Subprogram']))
        scope: Fortran2003.Block
        for scope in scope_units:
            scope_statement = subject.get_first_statement(root=scope)

            implication = subject.path(['Specification_Part',
                                        'Implicit_Part',
                                        'Implicit_Stmt'],
                                       root=scope.content[1:])
            if not implication:
                nature = MissingImplicit._NATURE_MAP[scope_statement.__class__]
                name = scope_statement.items[1]
                description = "{thing} '{name}' is missing " \
                              + "an implicit statement"
                description = description.format(thing=nature, name=name)
                issues.append(Issue(description,
                                    line=scope_statement.item.span[0]))
        return issues


class MissingIntent(FortranRule):
    """
    Catches cases where a function or subroutine's dummy arguments don't
    have specified intent.
    """

    def examine_fortran(self, subject: FortranSource) -> List[Issue]:
        issues: List[Issue] = []
        scope_units: List[Fortran2003.Block] = []

        # get all subprograms (functions and subroutines) within programs
        scope_units.extend(subject.path(['Main_Program',
                                         'Internal_Subprogram_Part',
                                         'Internal_Subprogram']))

        # get all subprograms within modules
        scope_units.extend(subject.path(['Module',
                                         'Module_Subprogram_Part',
                                         'Module_Subprogram']))

        # get all naked subprograms
        scope_units.extend(subject.path(['Function_Subprogram']))
        scope_units.extend(subject.path(['Subroutine_Subprogram']))

        for scope in scope_units:
            # get initialisation statement and piece containing all type
            # declarations

            specs = None
            for part in scope.children:
                if type(part) in (Fortran2003.Function_Stmt,
                                  Fortran2003.Subroutine_Stmt):
                    stmt = part
                if type(part) == Fortran2003.Specification_Part:
                    specs = part
                    # we don't need to check the rest of the children
                    break

            # covert tree node into a python list
            dummy_arg_list = stmt.children[2]

            # initialise set in case empty
            dummy_args: List[str] = []
            if dummy_arg_list is not None:
                dummy_args = [arg.string.lower() for arg in
                              dummy_arg_list.children]

            if specs is not None:
                for spec in specs.children:
                    if spec.__class__ == Fortran2008.Type_Declaration_Stmt:

                        # check if type declaration has an intent
                        attributes = spec.children[1]
                        if attributes is not None:
                            for attribute in spec.children[1].children:
                                if attribute.__class__ == \
                                        Fortran2003.Intent_Attr_Spec:

                                    # if so, remove argument names from
                                    # dummy_args
                                    for arg in spec.children[2].children:
                                        arg_name = arg.children[
                                            0].string.lower()
                                        if arg_name in dummy_args:
                                            dummy_args.remove(arg_name)

            # get the type of block
            if type(scope) == Fortran2003.Subroutine_Subprogram:
                unit_type = 'subroutine'
            elif type(scope) == Fortran2003.Function_Subprogram:
                unit_type = 'function'

            # any remaining dummy arguments lack intent
            for arg in dummy_args:
                description = f'Dummy argument "{arg}" of {unit_type} "' \
                              f'{stmt.children[1].string}" is missing an ' \
                              f'"intent" statement'
                issues.append(Issue(description,
                                    line=stmt.item.span[0]))

        return issues


class MissingOnly(FortranRule):
    """
    Catches cases where a "use" statement is present but has no "only" clause.
    """

    def __init__(self, ignore: Optional[List[str]] = None) -> None:
        """
        :param ignore: List of module names which are not required to have an
                       "only" clause.
        """
        if ignore is None:
            self._ignore = []
        else:
            self._ignore = ignore

    def examine_fortran(self, subject: FortranSource) -> List[Issue]:
        issues = []

        for statement in subject.find_all(Fortran2003.Use_Stmt):
            module = statement.items[2]
            onlies = statement.items[4]
            if str(module).lower() not in self._ignore:
                if onlies is None:
                    description = 'Usage of "{module}" without "only" clause.'
                    issues.append(Issue(description.format(module=module),
                                        line=statement.item.span[0]))

        return issues


class IntrinsicModule(FortranRule):
    """
    Catches cases where an intrinsic module is used with the "intrinsic"
    keyword ommitted.
    """
    _INTRINSICS = ["iso_c_binding", "iso_fortran_env",
                   "ieee_exceptions", "ieee_arithmetic",
                   "ieee_features"]

    def examine_fortran(self, subject: FortranSource) -> List[Issue]:
        issues = []
        for statement in subject.find_all(Fortran2003.Use_Stmt):
            module = statement.items[2]
            if str(module).lower() in self._INTRINSICS:
                nature = statement.items[0]
                if nature is None or nature.string.lower() != 'intrinsic':
                    description = 'Usage of intrinsic module "{module}" ' \
                                  'without "intrinsic" clause.'
                    issues.append(Issue(description.format(module=module),
                                        line=statement.item.span[0]))

        return issues


class LabelledDoExit(FortranRule):
    """
    Catches cases where a "do" construct is exited but not explicitly named.
    """

    def examine_fortran(self, subject: FortranSource) -> List[Issue]:
        issues = []

        for exit in subject.find_all(Fortran2003.Exit_Stmt):
            if exit.items[1] is None:
                issues.append(Issue('Usage of "exit" without label indicating '
                                    'which "do" construct is being exited '
                                    'from.',
                                    line=exit.item.span[0]))

        # Above doesn't catch exits in inline if statements
        for statement in subject.find_all(Fortran2003.If_Stmt):
            action = statement.items[1]
            if type(action) == Fortran2003.Exit_Stmt and action.items[
                    1] is None:
                issues.append(Issue('Usage of "exit" without label indicating '
                                    'which "do" construct is being exited '
                                    'from.',
                                    line=statement.item.span[0]))

        return issues


class MissingPointerInit(FortranRule):
    """
    Catches cases where a pointer is declared without being initialised.
    """
    problem = 'Declaration of pointer "{name}" without initialisation.'

    @staticmethod
    def _is_pointer(root: Fortran2003.Base,
                    attr_node: Type[Fortran2003.Base]) -> bool:
        attribute_names: List[str] = []
        for attribute in fparser_walk(root, attr_node):
            attribute_names.append(str(attribute).strip())
        return 'POINTER' in attribute_names

    @staticmethod
    def _data(root: Fortran2003.Base,
              declaration_statement: Type[Fortran2003.Base],
              attribute_specification: Type[Fortran2003.Base],
              entity_declaration: Type[Fortran2003.Base],
              initialiser: Type[Fortran2003.Base],
              ignore_names: Sequence[str] = ()) -> List[Issue]:
        issues: List[Issue] = []

        for data_declaration in fparser_walk(root, declaration_statement):
            if not MissingPointerInit._is_pointer(data_declaration,
                                                  attribute_specification):
                continue

            for entity in fparser_walk(data_declaration,
                                       entity_declaration):
                if str(fparser_get_child(entity,
                                         Fortran2003.Name)) in ignore_names:
                    continue

                if fparser_get_child(entity, initialiser) is None:
                    name = str(fparser_get_child(entity,
                                                 Fortran2003.Name))
                    message = MissingPointerInit.problem.format(name=name)
                    issue = Issue(message, line=data_declaration.item.span[0])
                    issues.append(issue)

        return issues

    @staticmethod
    def _proc(root: Fortran2003.Base,
              declaration_statement: Type[Fortran2003.Base],
              attribute_specification: Type[Fortran2003.Base],
              declaration_list: Type[Fortran2003.Base],
              ignore_names: Container[str] = ()) -> List[Issue]:
        issues: List[Issue] = []

        for proc_declaration in fparser_walk(root,
                                             declaration_statement):
            if not MissingPointerInit._is_pointer(proc_declaration,
                                                  attribute_specification):
                continue

            for declaration in fparser_get_child(proc_declaration,
                                                 declaration_list).children:
                if (isinstance(declaration, Fortran2003.Name)
                        and str(declaration) not in ignore_names):
                    name = str(declaration)
                    message = MissingPointerInit.problem.format(name=name)
                    issue = Issue(message, line=proc_declaration.item.span[0])
                    issues.append(issue)

        return issues

    @staticmethod
    def _program_unit(unit: Union[Fortran2003.Main_Program,
                                  Fortran2003.Module]) -> List[Issue]:
        issues: List[Issue] = []

        specification = fparser_get_child(unit,
                                          Fortran2003.Specification_Part)

        issues.extend(MissingPointerInit._data(
            specification,
            Fortran2003.Type_Declaration_Stmt,
            Fortran2003.Attr_Spec,
            Fortran2003.Entity_Decl,
            Fortran2003.Initialization)
        )
        issues.extend(MissingPointerInit._proc(
            specification,
            Fortran2003.Procedure_Declaration_Stmt,
            Fortran2003.Proc_Attr_Spec,
            Fortran2003.Proc_Decl_List)
        )

        return issues

    @staticmethod
    def _derived_type_definition(derived_type: Fortran2003.Derived_Type_Def)\
            -> List[Issue]:
        issues: List[Issue] = []

        issues.extend(MissingPointerInit._data(
            derived_type,
            Fortran2003.Data_Component_Def_Stmt,
            Fortran2003.Component_Attr_Spec,
            Fortran2003.Component_Decl,
            Fortran2003.Component_Initialization)
        )
        issues.extend(MissingPointerInit._proc(
            derived_type,
            Fortran2003.Proc_Component_Def_Stmt,
            Fortran2003.Proc_Component_Attr_Spec,
            Fortran2003.Proc_Decl_List)
        )

        return issues

    @staticmethod
    def _subroutine_definition(subroutine: Fortran2003.Subroutine_Subprogram)\
            -> List[Issue]:
        issues: List[Issue] = []

        subroutine_statement = fparser_get_child(subroutine,
                                                 Fortran2003.Subroutine_Stmt)
        arguments = fparser_get_child(subroutine_statement,
                                      Fortran2003.Dummy_Arg_List)
        argument_names = [str(name) for name in fparser_walk(arguments,
                                                             Fortran2003.Name)]

        issues.extend(MissingPointerInit._data(
            subroutine,
            Fortran2003.Type_Declaration_Stmt,
            Fortran2003.Attr_Spec,
            Fortran2003.Entity_Decl,
            Fortran2003.Initialization,
            argument_names)
        )
        issues.extend(MissingPointerInit._proc(
            subroutine,
            Fortran2003.Procedure_Declaration_Stmt,
            Fortran2003.Proc_Attr_Spec,
            Fortran2003.Proc_Decl_List,
            argument_names)
        )

        return issues

    def examine_fortran(self, subject: FortranSource) -> List[Issue]:
        issues: List[Issue] = []

        unit: Union[Fortran2003.Main_Program, Fortran2003.Module]
        for unit in fparser_walk(subject.get_tree(),
                                 (Fortran2003.Main_Program,
                                  Fortran2003.Module)):
            issues.extend(self._program_unit(unit))

        subroutine: Fortran2003.Subroutine_Subprogram
        for subroutine in subject.find_all(Fortran2003.Subroutine_Subprogram):
            issues.extend(self._subroutine_definition(subroutine))

        derived_type: Fortran2003.Derived_Type_Def
        for derived_type in subject.find_all(Fortran2003.Derived_Type_Def):
            issues.extend(self._derived_type_definition(derived_type))

        issues.sort(key=lambda x: (x.filename, x.line, x.description))
        return issues


class KindPattern(FortranRule):
    """
    Ensures kind names match a specified pattern.
    """
    _ISSUE_TEMPLATE = "Kind '{kind}' found for {type} variable '{name}' does" \
                      " not fit the pattern /{pattern}/."

    def __init__(self, *,  # There are no positional arguments.
                 integer: Union[str, Pattern],
                 real: Union[str, Pattern]):
        """
        Patterns are set only for integer and real data types however Fortran
        supports many more. Logical and Complex for example. For those cases a
        default pattern of ".*" is used to accept anything.

        :param integer: Regular expression which integer kinds must match.
        :param real: Regular expression which real kinds must match.
        """
        self._patterns: Dict[str, Pattern] \
            = defaultdict(lambda: re.compile(r'.*'))
        if isinstance(integer, str):
            self._patterns['integer'] = re.compile(integer)
        else:
            self._patterns['integer'] = integer
        if isinstance(real, str):
            self._patterns['real'] = re.compile(real)
        else:
            self._patterns['real'] = real

    def examine_fortran(self, subject: FortranSource) -> List[Issue]:
        issues: List[Issue] = []

        candidates: List[Fortran2003.Base] = []
        # Component variables
        candidates.extend(
            subject.find_all(Fortran2003.Data_Component_Def_Stmt))
        # Component Procedure
        candidates.extend(
            subject.find_all(Fortran2003.Proc_Component_Def_Stmt))
        # Procedure declaration
        candidates.extend(
            subject.find_all(Fortran2003.Procedure_Declaration_Stmt))
        # Variable declaration
        candidates.extend(
            subject.find_all(Fortran2003.Type_Declaration_Stmt))

        for candidate in candidates:
            if isinstance(candidate,  # Is variable
                          (Fortran2003.Data_Component_Def_Stmt,
                           Fortran2003.Type_Declaration_Stmt)):
                type_spec: Fortran2003.Intrinsic_Type_Spec = candidate.items[0]
                kind_selector: Fortran2003.Kind_Selector = type_spec.items[1]

                if isinstance(kind_selector, Fortran2003.Kind_Selector):
                    data_type: str = type_spec.items[0].lower()
                    kind: str = kind_selector.string.strip('()')
                    match = self._patterns[data_type].match(kind)
                    if match is None:
                        entity_declaration = candidate.items[2]
                        message = self._ISSUE_TEMPLATE.format(
                            type=data_type,
                            kind=kind,
                            name=entity_declaration,
                            pattern=self._patterns[data_type].pattern)
                        issues.append(Issue(message,
                                            line=candidate.item.span[0]))

        issues.sort(key=lambda x: (x.filename, x.line, x.description))
        return issues


class AutoCharArrayIntent(FortranRule):
    """
    Checks that all automatically assigned character arrays used as
    subroutine or function arguments have intent(in) to avoid writing
    outside the given array.
    """
    def _message(self, name, intent):
        return (f"Arguments of type character(*) must have intent IN, but "
                f"{name} has intent {intent}.")

    def examine_fortran(self, subject: FortranSource) -> List[Issue]:
        issues = []

        # Collect all variable declarations
        declarations: List[Fortran2003.Type_Declaration_Stmt] = list(
            subject.find_all(Fortran2003.Type_Declaration_Stmt)
        )

        # keep only the ones in subroutines
        declarations = [
            declaration
            for declaration
            in declarations
            if isinstance(
                declaration.parent.parent,
                Fortran2003.Subroutine_Subprogram
            )
        ]

        for declaration in declarations:
            type_spec = declaration.items[0]
            # If not a character, no concern
            if not type_spec.items[0] == "CHARACTER":
                continue
            param_value = type_spec.items[1]
            # This might be a length selector, if so get the param value
            if isinstance(param_value, Fortran2003.Length_Selector):
                param_value = param_value.items[1]
            # If not an auto length, no concern
            if not param_value.string == "*":
                continue
            attr_spec_list = declaration.items[1]
            # If no attributes specified, no concern
            if attr_spec_list is None:
                continue
            # Get intent attr and not other attributes
            intent_attr = None
            for item in attr_spec_list.items:
                if isinstance(item, Fortran2003.Intent_Attr_Spec):
                    intent_attr = item
                    break
            # If no intent, no concern
            # Ensuring arguments specify intent should be enforced elsewhere
            if intent_attr is None:
                continue
            # Intent in, no concern
            if intent_attr.items[1].string == "IN":
                continue
            issues.append(Issue(
                self._message(
                    declaration.items[2].string,
                    intent_attr.items[1]
                ),
                line=declaration.item.span[0]
            ))

        return issues


class ForbidUsage(FortranRule):
    """
    Checks that no attempt is made to use the specific module unless it is in
    one of the excepted modules.
    """
    def __init__(self,
                 name: str,
                 exceptions: Sequence[Union[str, Pattern]] = ()):
        """
        :param name: Name of module to forbid.
        :param exceptions: names (or name patterns) in which module may be
                           used.
        """
        self._forbidden_module = name
        self._exceptions: List[Pattern] = []
        for exception in exceptions:
            if isinstance(exception, Pattern):
                self._exceptions.append(exception)
            else:
                self._exceptions.append(re.compile(exception))

    def examine_fortran(self, subject: FortranSource) -> List[Issue]:
        issues: List[Issue] = []
        for module_statement in subject.find_all(Fortran2003.Module_Stmt):
            in_module = str(module_statement.items[1])
            for use in subject.find_all(Fortran2003.Use_Stmt,
                                        module_statement.parent):
                use_module = str(use.items[2])
                forbidden = (use_module == self._forbidden_module)
                for exception_pattern in self._exceptions:
                    forbidden = (forbidden
                                 and not exception_pattern.match(in_module))
                if forbidden:
                    message = f"Attempt to use forbidden module '{use_module}'"
                    issues.append(Issue(message, line=use.item.span[0]))
        return issues<|MERGE_RESOLUTION|>--- conflicted
+++ resolved
@@ -9,12 +9,8 @@
 import re
 from abc import ABCMeta, abstractmethod
 from collections import defaultdict
-<<<<<<< HEAD
 from typing import (Container, Dict, List, Optional, Pattern, Sequence, Type,
                     Union)
-=======
-from typing import Dict, List, Optional, Pattern, Sequence, Type, Union
->>>>>>> 84453e74
 
 import fparser.two.Fortran2003 as Fortran2003  # type: ignore
 import fparser.two.Fortran2008 as Fortran2008  # type: ignore
