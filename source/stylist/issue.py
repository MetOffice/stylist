#!/usr/bin/env python
##############################################################################
# (c) Crown copyright 2019 Met Office. All rights reserved.
# The file LICENCE, distributed with this code, contains details of the terms
# under which the code may be used.
##############################################################################
"""
Issues found in the source.
"""
<<<<<<< HEAD
from typing import Any, Optional
=======
from pathlib import Path
from typing import Optional
>>>>>>> a26155c3


class Issue:
    """
    Holds details pertaining to an issue with the source.
    """
    def __init__(self,
                 description: str,
                 line: Optional[int] = None,
                 filename: Optional[Path] = None) -> None:
        """
        :param description: Free-format string describing the issue.
        :param line: Line number where issue found.
        :param filename: File in which issue found.
        """
        self._filename = filename
        self._line = line
        self._description = description

    def __lt__(self, other: Any):
        """
        Bespoke less-than operator.

        This is provided in order to support sorting of lists of issues.
        """
        if not isinstance(other, Issue):
            raise ValueError(f"Can't compare Issue with {other._class__}")

        self_key = (self.filename or '', self.line or 0, self.description)
        other_key = (other.filename or '', other.line or 0, other.description)
        return self_key < other_key

    def __str__(self) -> str:
        string = ''
        if self._filename:
            string += f'{str(self._filename)}: '
        if self._line:
            string += f'{self._line}: '
        string += f'{self._description}'
        return string.format(filename=self._filename,
                             line=self._line,
                             description=self._description)

    @property
    def filename(self) -> Optional[Path]:
        """
        Filename associated with this issue.
        """
        return self._filename

    @property
    def line(self) -> Optional[int]:
        """
        Line number associated with this issue.
        """
        return self._line

    @property
    def description(self) -> str:
        """
        Description of this issue.
        """
        return self._description

    def set_filename(self, filename: Path) -> None:
        """
        Associates a filename with this issue.
        """
        self._filename = filename<|MERGE_RESOLUTION|>--- conflicted
+++ resolved
@@ -7,12 +7,8 @@
 """
 Issues found in the source.
 """
-<<<<<<< HEAD
+from pathlib import Path
 from typing import Any, Optional
-=======
-from pathlib import Path
-from typing import Optional
->>>>>>> a26155c3
 
 
 class Issue:
